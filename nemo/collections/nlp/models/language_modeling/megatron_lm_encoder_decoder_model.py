--- conflicted
+++ resolved
@@ -746,41 +746,6 @@
         logging.info(f"response: {response}")
         return response
 
-<<<<<<< HEAD
-    def decode(self, tokens_enc, enc_mask, num_tokens_to_generate, enc_input=None, tokenizer=None):
-        tokenizer = self.tokenizer if tokenizer is None else tokenizer
-        encoder_hidden_states, enc_output_mask = itemgetter("enc_output", "enc_output_mask")(
-            self(
-                encoder_input_ids=tokens_enc,
-                decoder_input_ids=None,
-                encoder_attn_mask=enc_mask,
-                decoder_attn_mask=None,
-                tokentype_ids=None,
-                lm_labels=None,
-                enc_hidden_states=None,
-                enc_output_mask=None,
-                output_enc_hidden_only=True,
-                enc_input=enc_input,
-            )
-        )
-        predicted_tokens_dec = (
-            torch.LongTensor([tokenizer.bos_id] * tokens_enc.size(0)).unsqueeze(1).to(tokens_enc.device)
-        )
-        for _ in range(num_tokens_to_generate):
-            dec_mask = predicted_tokens_dec != tokenizer.pad_id
-            token_logits = itemgetter("token_logits")(
-                self(
-                    encoder_input_ids=tokens_enc,
-                    decoder_input_ids=predicted_tokens_dec,
-                    encoder_attn_mask=enc_mask,
-                    decoder_attn_mask=dec_mask,
-                    tokentype_ids=None,
-                    lm_labels=None,
-                    enc_hidden_states=encoder_hidden_states,
-                    enc_output_mask=enc_output_mask,
-                    output_enc_hidden_only=False,
-                    enc_input=enc_input,
-=======
     def decode(self, tokens_enc, enc_mask, num_tokens_to_generate):
         app_state = AppState()
         micro_batch_size = tokens_enc.size(0)
@@ -855,7 +820,6 @@
                     log_probs,
                     parallel_state.get_pipeline_model_parallel_last_rank(),
                     group=parallel_state.get_model_parallel_group(),
->>>>>>> 01655b8e
                 )
 
         return predicted_tokens_dec, log_probs

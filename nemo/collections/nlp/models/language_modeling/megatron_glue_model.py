# Copyright (c) 2022, NVIDIA CORPORATION.  All rights reserved.
#
# Licensed under the Apache License, Version 2.0 (the "License");
# you may not use this file except in compliance with the License.
# You may obtain a copy of the License at
#
#     http://www.apache.org/licenses/LICENSE-2.0
#
# Unless required by applicable law or agreed to in writing, software
# distributed under the License is distributed on an "AS IS" BASIS,
# WITHOUT WARRANTIES OR CONDITIONS OF ANY KIND, either express or implied.
# See the License for the specific language governing permissions and
# limitations under the License.
import torch
from omegaconf.dictconfig import DictConfig
from pytorch_lightning.trainer.trainer import Trainer

from nemo.collections.common.metrics.classification_accuracy import ExactStringPerCategoryMatchMetric
from nemo.collections.nlp.data.glue_benchmark.glue_benchmark_dataset import (
    TextToTextGLUEDataset,
    TextToTextXNLIDataset,
)
from nemo.collections.nlp.models.language_modeling.megatron_t5_model import MegatronT5Model
from nemo.collections.nlp.parts.nlp_overrides import GlobalBatchDataFetcher
from nemo.utils import AppState, logging

try:
    from apex.transformer import parallel_state
    from apex.transformer.pipeline_parallel.utils import _reconfigure_microbatch_calculator

    HAVE_APEX = True
except (ImportError, ModuleNotFoundError):
    HAVE_APEX = False


__all__ = ['MegatronT5GLUEModel']


class MegatronT5GLUEModel(MegatronT5Model):
    """GLUE Model that Inherits from MegatronT5Model instead."""

    def __init__(self, cfg: DictConfig, trainer: Trainer):
        super().__init__(cfg, trainer=trainer)
        if hasattr(self.cfg, 'eval_languages'):
            self.acc_metric = ExactStringPerCategoryMatchMetric(self.cfg.eval_languages)
        else:
            self.acc_metric = ExactStringPerCategoryMatchMetric()

    def setup(self, stage=None):
        # This is just to keep the parent class happy since we override its setup() method.
        self.init_consumed_samples = 0
        self.init_global_step = 0
        if stage == 'predict':
            return

        # NOTE: PTL uses the same stage string "test" for both testing and validation.
        self.build_train_valid_test_datasets(stage=stage)
        if hasattr(self, '_validation_ds'):
            self.setup_validation_data()
        if hasattr(self, '_test_ds'):
            self.setup_test_data()
        if hasattr(self, '_train_ds'):
            self.setup_training_data()

<<<<<<< HEAD
=======
    def _process_global_batch(self, global_batch):
        """ Prepares the global batch for apex fwd/bwd functions.
            Global batch is a list of micro batches.
        """
        text_enc_list = []
        text_dec_list = []
        labels_list = []
        loss_mask_list = []
        enc_mask_list = []
        dec_mask_list = []

        # Determine the maximum encoder and decoder sequence lengths amongst microbatches and pad each microbatch to the max seq length.
        # NOTE: This should only happen for model finetuning where we pad dynamically. Training uses fixed training shapes.

        max_enc_seq_lenth = max([micro_batch['text_enc'].shape[1] for micro_batch in global_batch])
        max_dec_seq_lenth = max([micro_batch['text_dec'].shape[1] for micro_batch in global_batch])

        for micro_batch in global_batch:
            text_enc, text_dec, loss_mask, labels, enc_mask, dec_mask = self.process_micro_batch(micro_batch)
            # Check if encoder sequence length < max encoder sequence length of the global batch and pad.
            if text_enc.shape[1] < max_enc_seq_lenth:
                text_enc = torch.nn.functional.pad(
                    text_enc, (0, max_enc_seq_lenth - text_enc.shape[1], 0, 0), 'constant', self.tokenizer.pad_id
                )
                enc_mask = torch.nn.functional.pad(
                    enc_mask, (0, max_enc_seq_lenth - enc_mask.shape[1], 0, 0), 'constant', 0
                )
            if text_dec.shape[1] < max_dec_seq_lenth:
                text_dec = torch.nn.functional.pad(
                    text_dec, (0, max_dec_seq_lenth - text_dec.shape[1], 0, 0), 'constant', self.tokenizer.pad_id
                )
                dec_mask = torch.nn.functional.pad(
                    dec_mask, (0, max_dec_seq_lenth - dec_mask.shape[1], 0, 0), 'constant', 0
                )
                labels = torch.nn.functional.pad(
                    labels, (0, max_dec_seq_lenth - labels.shape[1], 0, 0), 'constant', self.tokenizer.pad_id
                )
                loss_mask = torch.nn.functional.pad(
                    loss_mask, (0, max_dec_seq_lenth - loss_mask.shape[1], 0, 0), 'constant', 0
                )
            text_enc_list.append(text_enc)
            text_dec_list.append(text_dec)
            labels_list.append(labels)
            loss_mask_list.append(loss_mask)
            enc_mask_list.append(enc_mask)
            dec_mask_list.append(dec_mask)

        # Concatenate to (num_microbatches x micro_batch_size x seq_len)
        tokens_enc_tensor = torch.concat(text_enc_list, dim=0)
        tokens_dec_tensor = torch.concat(text_dec_list, dim=0)
        labels_tensor = torch.concat(labels_list, dim=0)
        loss_mask_tensor = torch.concat(loss_mask_list, dim=0)
        enc_mask_tensor = torch.concat(enc_mask_list, dim=0)
        dec_mask_tensor = torch.concat(dec_mask_list, dim=0)

        return tokens_enc_tensor, tokens_dec_tensor, loss_mask_tensor, labels_tensor, enc_mask_tensor, dec_mask_tensor

>>>>>>> 4aba4b20
    def process_global_batch(self, global_batch):
        """Process a list of microbatches into a global batch."""
        # If there is no language information in the global batch (ex: English MNLI), we can use the parent global batch processor as is.
        if len(global_batch[0]) == 6:
            return self._process_global_batch_without_megatron_batch_sampler(global_batch)

        # For validation data (XNLI), we need to process the global batch and and then deal with language info separately.
        else:
            assert len(global_batch[0]) == 7
            langs_list = []
            (
                tokens_enc_tensor,
                tokens_dec_tensor,
                loss_mask_tensor,
                labels_tensor,
                enc_mask_tensor,
                dec_mask_tensor,
            ) = self._process_global_batch_without_megatron_batch_sampler(
                [{k: v for k, v in micro_batch.items() if k != 'lang'} for micro_batch in global_batch]
            )
            for micro_batch in global_batch:
                langs_list.extend(micro_batch['lang'])
            return (
                tokens_enc_tensor,
                tokens_dec_tensor,
                loss_mask_tensor,
                labels_tensor,
                enc_mask_tensor,
                dec_mask_tensor,
                langs_list,
            )

    def on_validation_epoch_start(self):
        app_state = AppState()
        _reconfigure_microbatch_calculator(
            rank=app_state.global_rank,
            rampup_batch_size=None,
            global_batch_size=self.cfg.data.validation_ds.global_batch_size,
            micro_batch_size=self.cfg.data.validation_ds.micro_batch_size,
            data_parallel_size=parallel_state.get_data_parallel_world_size(),
        )
        return super().on_validation_epoch_start()

    def on_validation_epoch_end(self):
        app_state = AppState()
        _reconfigure_microbatch_calculator(
            rank=app_state.global_rank,
            rampup_batch_size=None,
            global_batch_size=self.cfg.data.train_ds.global_batch_size,
            micro_batch_size=self.cfg.data.train_ds.micro_batch_size,
            data_parallel_size=parallel_state.get_data_parallel_world_size(),
        )
        return super().on_validation_epoch_end()

    def inference_step(self, batch, batch_idx):
        batch_has_lang_information = len(batch[0]) == 7
        # XNLI Batches have language information that need to be removed before calling the parent validation step.
        if batch_has_lang_information:
            processed_batch = []
            for micro_batch in batch:
                micro_batch = {k: v for k, v in micro_batch.items() if k != 'lang'}
                processed_batch.append(micro_batch)
        else:
            processed_batch = batch

        # Call parent validation step to get the loss.
        loss = super().validation_step(processed_batch, batch_idx)

        # Remainder of the code is to run the decoding loop, and compute accuracies.
        if batch_has_lang_information:
            tokens_enc, _, _, labels, enc_mask, _, langs = self.process_global_batch(batch)
        else:
            tokens_enc, _, _, labels, enc_mask, _ = self.process_global_batch(batch)

        predicted_token_ids, _ = self.decode(tokens_enc=tokens_enc, enc_mask=enc_mask, num_tokens_to_generate=10)

        preds_text, labels_text = self.preds_and_labels_to_text(predicted_token_ids, labels)

        if not batch_has_lang_information:
            langs = [None] * len(preds_text)

        assert len(langs) == len(preds_text) == len(labels_text)
        for _, (pred, label, lang) in enumerate(zip(preds_text, labels_text, langs)):
            _ = self.acc_metric(pred, label, lang)

        return loss

    def preds_and_labels_to_text(self, preds, labels):
        preds = preds.cpu().numpy().tolist()
        labels = labels.cpu().numpy().tolist()
        preds_text, labels_text = [], []
        for _, (pred, label) in enumerate(zip(preds, labels)):
            if self.tokenizer.eos_id in pred:
                idx = pred.index(self.tokenizer.eos_id)
                pred = pred[:idx]

            # Legacy sentencepiece detokenization still preserves special tokens which messes up exact string match.
            if hasattr(self.tokenizer, 'special_token_to_id'):
                pred = [id for id in pred if id not in self.tokenizer.special_token_to_id.values()]
                label = [id for id in label if id not in self.tokenizer.special_token_to_id.values()]
            pred = self.tokenizer.ids_to_text(pred)
            label = self.tokenizer.ids_to_text(label)
            preds_text.append(pred)
            labels_text.append(label)

        return preds_text, labels_text

    def inference_epoch_end(self, outputs, mode):
        # Parent class will handle logging of the loss.
        if mode == 'validation':
            averaged_loss = super().validation_epoch_end(outputs)
        else:
            averaged_loss = super().test_epoch_end(outputs)
        accuracy = self.acc_metric.compute()
        # Loss is logged in the parent epoch end class.
        self.log(f'{mode}_acc', accuracy['acc'])
        if hasattr(self.cfg, 'eval_languages'):
            for lang in self.cfg.eval_languages:
                self.log(f'{lang}_acc', accuracy[lang])
                logging.info(f"{mode} {lang} accuracy: {accuracy[lang]} total: {accuracy[lang+'_total']}")
        logging.info(f"{mode} accuracy: {accuracy['acc']}")
        self.acc_metric.reset()
        return averaged_loss, accuracy['acc']

    def validation_step(self, batch, batch_idx):
        return self.inference_step(batch, batch_idx)

    def validation_epoch_end(self, outputs):
        _ = self.inference_epoch_end(outputs, 'validation')

    def test_step(self, batch, batch_idx):
        return self.inference_step(batch, batch_idx)

    def test_epoch_end(self, outputs):
        _ = self.inference_epoch_end(outputs, 'test')

    def build_data_loader(
        self,
        dataset,
        micro_batch_size,
        global_batch_size,
        shuffle,
        num_workers,
        pin_memory,
        drop_last,
        check_validation_interval,
    ):
        """Buld dataloader given an input dataset."""

        if dataset is None:
            return None

        rank = parallel_state.get_data_parallel_rank()
        world_size = parallel_state.get_data_parallel_world_size()
        sampler = torch.utils.data.distributed.DistributedSampler(
            dataset, num_replicas=world_size, rank=rank, shuffle=shuffle
        )
        # This check makes sure the val_check_interval is less than the number of global batches.
        # Normally, PTL would do this check and properly account for gradient accumulation.
        # But now, it is implicit in the apex fwd/bwd functions and so we need to check for this somewhere.
        # The consequence of not doing this is that training loop will never run validation.
        # NOTE: Prog bar is also broken as a result of this.
        if self.trainer.val_check_interval > (sampler.num_samples // global_batch_size) and check_validation_interval:
            raise ValueError(
                f"trainer.val_check_interval {self.trainer.val_check_interval} is > number of global batches {sampler.num_samples // global_batch_size}"
            )

        # Data loader. Note that batch size is the per GPU batch size.
        return torch.utils.data.DataLoader(
            dataset,
            collate_fn=dataset.collate_fn,
            sampler=sampler,
            batch_size=micro_batch_size,
            num_workers=num_workers,
            pin_memory=pin_memory,
            drop_last=drop_last,
        )

    def setup_training_data(self):
        self._train_dl = self.build_data_loader(
            self._train_ds,
            micro_batch_size=self.cfg.data.train_ds.micro_batch_size,
            global_batch_size=self.cfg.data.train_ds.global_batch_size,
            shuffle=self.cfg.data.train_ds.shuffle,
            num_workers=self.cfg.data.train_ds.num_workers,
            pin_memory=self.cfg.data.train_ds.pin_memory,
            drop_last=self.cfg.data.train_ds.drop_last,
            check_validation_interval=True,
        )

    def setup_validation_data(self):
        self._validation_dl = self.build_data_loader(
            self._validation_ds,
            micro_batch_size=self.cfg.data.validation_ds.micro_batch_size,
            global_batch_size=self.cfg.data.validation_ds.global_batch_size,
            shuffle=self.cfg.data.validation_ds.shuffle,
            num_workers=self.cfg.data.validation_ds.num_workers,
            pin_memory=self.cfg.data.validation_ds.pin_memory,
            drop_last=self.cfg.data.validation_ds.drop_last,
            check_validation_interval=False,
        )

    def setup_test_data(self):
        self._test_dl = self.build_data_loader(
            self._test_ds,
            micro_batch_size=self.cfg.data.test_ds.micro_batch_size,
            global_batch_size=self.cfg.data.test_ds.global_batch_size,
            shuffle=self.cfg.data.test_ds.shuffle,
            num_workers=self.cfg.data.test_ds.num_workers,
            pin_memory=self.cfg.data.test_ds.pin_memory,
            drop_last=self.cfg.data.test_ds.drop_last,
            check_validation_interval=False,
        )

    def _build_dataset(self, data_cfg):
        if data_cfg.task_name == 'xnli':
            dataset = TextToTextXNLIDataset(
                data_cfg.file_path,
                task_name=data_cfg.task_name,
                tokenizer=self.tokenizer,
                max_seq_length=data_cfg.max_seq_length,
                lang_list=self.cfg.eval_languages,
            )
        else:
            dataset = TextToTextGLUEDataset(
                data_cfg.file_path,
                task_name=data_cfg.task_name,
                tokenizer=self.tokenizer,
                max_seq_length=data_cfg.max_seq_length,
            )
        return dataset

    def build_train_valid_test_datasets(self, stage):
        logging.info('Building GLUE/XNLI datasets.')
        if stage != 'test':
            self._validation_ds = self._build_dataset(self.cfg.data.validation_ds)
            logging.info(f'Length of val dataset: {len(self._validation_ds)}')

        if stage != 'validation':
            if hasattr(self.cfg.data, 'test_ds'):
                self._test_ds = self._build_dataset(self.cfg.data.test_ds)
                logging.info(f'Length of test dataset: {len(self._test_ds)}')

        if stage == 'validation' or stage == 'test':
            return
        self._train_ds = self._build_dataset(self.cfg.data.train_ds)
        logging.info(f'Length of train dataset: {len(self._train_ds)}')
        logging.info(f'Finished building GLUE/XNLI datasets.')

    def on_train_start(self) -> None:
        """PTL hook used to override DataFetcher with GlobalBatchDataFetcher """
        self.trainer.fit_loop._data_fetcher = GlobalBatchDataFetcher()

    def on_validation_start(self) -> None:
        """PTL hook used to override DataFetcher with GlobalBatchDataFetcher """
        self.trainer.fit_loop.epoch_loop.val_loop._data_fetcher = GlobalBatchDataFetcher()
        self.trainer.validate_loop._data_fetcher = GlobalBatchDataFetcher()

    def on_test_start(self) -> None:
        self.trainer.test_loop._data_fetcher = GlobalBatchDataFetcher()<|MERGE_RESOLUTION|>--- conflicted
+++ resolved
@@ -62,8 +62,6 @@
         if hasattr(self, '_train_ds'):
             self.setup_training_data()
 
-<<<<<<< HEAD
-=======
     def _process_global_batch(self, global_batch):
         """ Prepares the global batch for apex fwd/bwd functions.
             Global batch is a list of micro batches.
@@ -121,7 +119,6 @@
 
         return tokens_enc_tensor, tokens_dec_tensor, loss_mask_tensor, labels_tensor, enc_mask_tensor, dec_mask_tensor
 
->>>>>>> 4aba4b20
     def process_global_batch(self, global_batch):
         """Process a list of microbatches into a global batch."""
         # If there is no language information in the global batch (ex: English MNLI), we can use the parent global batch processor as is.

# Copyright (c) 2022, NVIDIA CORPORATION.  All rights reserved.
#
# Licensed under the Apache License, Version 2.0 (the "License");
# you may not use this file except in compliance with the License.
# You may obtain a copy of the License at
#
#     http://www.apache.org/licenses/LICENSE-2.0
#
# Unless required by applicable law or agreed to in writing, software
# distributed under the License is distributed on an "AS IS" BASIS,
# WITHOUT WARRANTIES OR CONDITIONS OF ANY KIND, either express or implied.
# See the License for the specific language governing permissions and
# limitations under the License.

"""Transformer based language model."""
import torch

from nemo.collections.nlp.modules.common.megatron.layer_type import LayerType
from nemo.collections.nlp.modules.common.megatron.module import MegatronModule
from nemo.collections.nlp.modules.common.megatron.rotary_pos_embedding import RotaryEmbedding
from nemo.collections.nlp.modules.common.megatron.transformer import ParallelTransformer
from nemo.collections.nlp.modules.common.megatron.alibi_relative_position_embedding import (
    ALiBiRelativePositionEmbedding,
)
from nemo.collections.nlp.modules.common.megatron.kerple_relative_position import get_kerple_log_params
from nemo.collections.nlp.modules.common.megatron.utils import (
    ApexGuardDefaults,
    get_linear_layer,
    init_method_normal,
    scaled_init_method_normal,
)

try:
    from apex.transformer.enums import AttnMaskType

    HAVE_APEX = True

except (ImportError, ModuleNotFoundError):

    HAVE_APEX = False

    # fake missing classes with None attributes
    AttnMaskType = ApexGuardDefaults()
    LayerType = ApexGuardDefaults()

try:
    from megatron.core import parallel_state, tensor_parallel

    HAVE_MEGATRON_CORE = True

except (ImportError, ModuleNotFoundError):

    HAVE_MEGATRON_CORE = False


def get_language_model(
    hidden_size,
    ffn_hidden_size,
    num_layers,
    max_position_embeddings,
    num_tokentypes,
    add_pooler,
    vocab_size,
    num_attention_heads,
    encoder_attn_mask_type,
    apply_query_key_layer_scaling=True,
    kv_channels=None,
    init_method=None,
    scaled_init_method=None,
    add_decoder=False,
    decoder_attn_mask_type=AttnMaskType.causal,
    pre_process=True,
    post_process=True,
    init_method_std=0.02,
    use_cpu_initialization=False,
    hidden_dropout=0.1,
    attention_dropout=0.1,
    ffn_dropout=0.0,
    precision=16,
    fp32_residual_connection=False,
    activations_checkpoint_method=None,
    activations_checkpoint_num_layers=1,
    normalization='layernorm',
    layernorm_epsilon=1e-5,
    bias_activation_fusion=True,
    masked_softmax_fusion=True,
    activation='gelu',
    headscale=False,
    transformer_block_type='pre_ln',
    normalize_attention_scores=True,
    position_embedding_type='learned_absolute',
    attention_type='multihead',
    share_embeddings_and_output_weights=True,
    rotary_percentage=1.0,
    multi_query_attention=False,
    bias_dropout_add_fusion=True,
    bias=True,
    gradient_accumulation_fusion=False,
    persist_layer_norm=False,
    openai_gelu=False,
    onnx_safe=False,
    megatron_legacy=False,
    activations_checkpoint_granularity=None,
    activations_checkpoint_layers_per_pipeline=None,
    sequence_parallel=False,
    transformer_engine=False,
    fp8=False,
    fp8_e4m3=False,
    fp8_hybrid=False,
    fp8_margin=0,
    fp8_interval=1,
    fp8_amax_history_len=1,
    fp8_amax_compute_algo='most_recent',
    reduce_amax=True,
    use_emha=False,
):
    """Build language model and return along with the key to save."""

    if kv_channels is None:
        assert (
            hidden_size % num_attention_heads == 0
        ), 'hidden_size must be divisible by num_attention_heads if kv_channels is None'
        kv_channels = hidden_size // num_attention_heads

    if init_method is None:
        init_method = init_method_normal(init_method_std)

    if scaled_init_method is None:
        scaled_init_method = scaled_init_method_normal(init_method_std, num_layers)

    # Language model.
    language_model = TransformerLanguageModel(
        init_method=init_method,
        output_layer_init_method=scaled_init_method,
        encoder_attn_mask_type=encoder_attn_mask_type,
        num_tokentypes=num_tokentypes,
        vocab_size=vocab_size,
        max_position_embeddings=max_position_embeddings,
        hidden_size=hidden_size,
        num_layers=num_layers,
        num_attention_heads=num_attention_heads,
        apply_query_key_layer_scaling=apply_query_key_layer_scaling,
        kv_channels=kv_channels,
        ffn_hidden_size=ffn_hidden_size,
        add_decoder=add_decoder,
        decoder_attn_mask_type=decoder_attn_mask_type,
        add_pooler=add_pooler,
        pre_process=pre_process,
        post_process=post_process,
        use_cpu_initialization=use_cpu_initialization,
        hidden_dropout=hidden_dropout,
        attention_dropout=attention_dropout,
        ffn_dropout=ffn_dropout,
        precision=precision,
        fp32_residual_connection=fp32_residual_connection,
        activations_checkpoint_method=activations_checkpoint_method,
        activations_checkpoint_num_layers=activations_checkpoint_num_layers,
        normalization=normalization,
        layernorm_epsilon=layernorm_epsilon,
        bias_activation_fusion=bias_activation_fusion,
        bias_dropout_add_fusion=bias_dropout_add_fusion,
        bias=bias,
        rotary_percentage=rotary_percentage,
        share_embeddings_and_output_weights=share_embeddings_and_output_weights,
        masked_softmax_fusion=masked_softmax_fusion,
        gradient_accumulation_fusion=gradient_accumulation_fusion,
        activation=activation,
        headscale=headscale,
        transformer_block_type=transformer_block_type,
        normalize_attention_scores=normalize_attention_scores,
        position_embedding_type=position_embedding_type,
        multi_query_attention=multi_query_attention,
        persist_layer_norm=persist_layer_norm,
        openai_gelu=openai_gelu,
        onnx_safe=onnx_safe,
        megatron_legacy=megatron_legacy,
        activations_checkpoint_granularity=activations_checkpoint_granularity,
        activations_checkpoint_layers_per_pipeline=activations_checkpoint_layers_per_pipeline,
        sequence_parallel=sequence_parallel,
        transformer_engine=transformer_engine,
        fp8=fp8,
        fp8_e4m3=fp8_e4m3,
        fp8_hybrid=fp8_hybrid,
        fp8_margin=fp8_margin,
        fp8_interval=fp8_interval,
        fp8_amax_history_len=fp8_amax_history_len,
        fp8_amax_compute_algo=fp8_amax_compute_algo,
        reduce_amax=reduce_amax,
        use_emha=use_emha,
    )
    # key used for checkpoints.
    language_model_key = 'language_model'

    return language_model, language_model_key


class Pooler(MegatronModule):
    """Pooler layer.

    Pool hidden states of a specific token (for example start of the
    sequence) and add a linear transformation followed by a tanh.

    Arguments:
        hidden_size: hidden size
        init_method: weight initialization method for the linear layer.
            bias is set to zero.
    """

    def __init__(self, hidden_size, init_method, sequence_parallel=False):
        super(Pooler, self).__init__()
        self.dense = get_linear_layer(hidden_size, hidden_size, init_method)
        self.sequence_parallel = sequence_parallel

    def forward(self, hidden_states, sequence_index=0):
        # hidden_states: [s, b, h] prompt_embeddings
        # sequence_index: index of the token to pool.

        # gather data along sequence dimensions
        # same pooler is run on all tensor parallel nodes
        if self.sequence_parallel:
            hidden_states = tensor_parallel.mappings.gather_from_sequence_parallel_region(hidden_states)

        pooled = hidden_states[sequence_index, :, :]
        pooled = self.dense(pooled)
        pooled = torch.tanh(pooled)
        return pooled


class Embedding(MegatronModule):
    """Language model embeddings.

    Arguments:
        hidden_size: hidden size
        vocab_size: vocabulary size
        max_sequence_length: maximum size of sequence. This
                             is used for positional embedding
        embedding_dropout_prob: dropout probability for embeddings
        init_method: weight initialization method
        num_tokentypes: size of the token-type embeddings. 0 value
                        will ignore this embedding
        use_cpu_initialization: whether to initialize the weights in CPU
        position_embedding_type: position embedding type determines whether we instantiate a learnable position embedding table.
    """

    def __init__(
        self,
        hidden_size,
        vocab_size,
        max_sequence_length,
        embedding_dropout_prob,
        init_method,
        num_tokentypes=0,
        use_cpu_initialization=False,
        fp32_residual_connection=False,
        sequence_parallel=False,
        position_embedding_type='learned_absolute',
        transpose_batch_sequence=True,
    ):
        super(Embedding, self).__init__()

        self.hidden_size = hidden_size
        self.init_method = init_method
        self.num_tokentypes = num_tokentypes
        self.position_embedding_type = position_embedding_type
        self.transpose_batch_sequence = transpose_batch_sequence

        # Word embeddings (parallel).
        self.word_embeddings = tensor_parallel.VocabParallelEmbedding(
            vocab_size, self.hidden_size, init_method=self.init_method, use_cpu_initialization=use_cpu_initialization,
        )
        self._word_embeddings_key = 'word_embeddings'

        if self.position_embedding_type == 'learned_absolute':
            # Position embedding (serial).
            self.position_embeddings = torch.nn.Embedding(max_sequence_length, self.hidden_size)
            self._position_embeddings_key = 'position_embeddings'
            # Initialize the position embeddings.
            self.init_method(self.position_embeddings.weight)

        # Token type embedding.
        # Add this as an optional field that can be added through
        # method call so we can load a pretrain model without
        # token types and add them as needed.
        self._tokentype_embeddings_key = 'tokentype_embeddings'
        if self.num_tokentypes > 0:
            self.tokentype_embeddings = torch.nn.Embedding(self.num_tokentypes, self.hidden_size)
            # Initialize the token-type embeddings.
            self.init_method(self.tokentype_embeddings.weight)
        else:
            self.tokentype_embeddings = None

        self.fp32_residual_connection = fp32_residual_connection
        self.sequence_parallel = sequence_parallel

        # Embeddings dropout
        self.embedding_dropout = torch.nn.Dropout(embedding_dropout_prob)

    def zero_parameters(self):
        """Zero out all parameters in embedding."""
        self.word_embeddings.weight.data.fill_(0)
        self.word_embeddings.weight.shared = True
        if self.position_embedding_type == 'learned_absolute':
            self.position_embeddings.weight.data.fill_(0)
            self.position_embeddings.weight.shared = True
        if self.num_tokentypes > 0:
            self.tokentype_embeddings.weight.data.fill_(0)
            self.tokentype_embeddings.weight.shared = True

    def add_tokentype_embeddings(self, num_tokentypes):
        """Add token-type embedding. This function is provided so we can add
        token-type embeddings in case the pretrained model does not have it.
        This allows us to load the model normally and then add this embedding.
        """
        if self.tokentype_embeddings is not None:
            raise Exception('tokentype embeddings is already initialized')
        if torch.distributed.get_rank() == 0:
            print('adding embedding for {} tokentypes'.format(num_tokentypes), flush=True)
        self.num_tokentypes = num_tokentypes
        self.tokentype_embeddings = torch.nn.Embedding(num_tokentypes, self.hidden_size)
        # Initialize the token-type embeddings.
        self.init_method(self.tokentype_embeddings.weight)

    def forward(self, input_ids, position_ids=None, token_type_ids=None):
        # Embeddings.
        words_embeddings = self.word_embeddings(input_ids)
        if self.position_embedding_type == 'learned_absolute':
            assert position_ids is not None
            position_embeddings = self.position_embeddings(position_ids)
            embeddings = words_embeddings + position_embeddings
        else:
            embeddings = words_embeddings
        if token_type_ids is not None:
            assert self.tokentype_embeddings is not None
            embeddings = embeddings + self.tokentype_embeddings(token_type_ids)
        else:
            assert self.tokentype_embeddings is None

        # Data format change to avoid explicit tranposes : [b s h] --> [s b h].
        if self.transpose_batch_sequence:
            embeddings = embeddings.transpose(0, 1).contiguous()

        # If the input flag for fp32 residual connection is set, convert for float.
        if self.fp32_residual_connection:
            embeddings = embeddings.float()

        # Dropout.
        if self.sequence_parallel:
            embeddings = tensor_parallel.mappings.scatter_to_sequence_parallel_region(embeddings)
            with tensor_parallel.random.get_cuda_rng_tracker().fork():
                embeddings = self.embedding_dropout(embeddings)
        else:
            embeddings = self.embedding_dropout(embeddings)

        return embeddings

    def state_dict_for_save_checkpoint(self, destination=None, prefix='', keep_vars=False):
        """For easy load."""

        state_dict_ = {}
        state_dict_[self._word_embeddings_key] = self.word_embeddings.state_dict(destination, prefix, keep_vars)
        if self.position_embedding_type == 'learned_absolute':
            state_dict_[self._position_embeddings_key] = self.position_embeddings.state_dict(
                destination, prefix, keep_vars
            )
        if self.num_tokentypes > 0:
            state_dict_[self._tokentype_embeddings_key] = self.tokentype_embeddings.state_dict(
                destination, prefix, keep_vars
            )

        return state_dict_

    def load_state_dict(self, state_dict, strict=True):
        """Customized load."""

        # Word embedding.
        if self._word_embeddings_key in state_dict:
            state_dict_ = state_dict[self._word_embeddings_key]
        else:
            # for backward compatibility.
            state_dict_ = {}
            for key in state_dict.keys():
                if 'word_embeddings' in key:
                    state_dict_[key.split('word_embeddings.')[1]] = state_dict[key]
        self.word_embeddings.load_state_dict(state_dict_, strict=strict)

        if self.position_embedding_type == 'learned_absolute':
            # Position embedding.
            if self._position_embeddings_key in state_dict:
                state_dict_ = state_dict[self._position_embeddings_key]
            else:
                # for backward compatibility.
                state_dict_ = {}
                for key in state_dict.keys():
                    if 'position_embeddings' in key:
                        state_dict_[key.split('position_embeddings.')[1]] = state_dict[key]
            self.position_embeddings.load_state_dict(state_dict_, strict=strict)

        # Tokentype embedding.
        if self.num_tokentypes > 0:
            state_dict_ = {}
            if self._tokentype_embeddings_key in state_dict:
                state_dict_ = state_dict[self._tokentype_embeddings_key]
            else:
                # for backward compatibility.
                for key in state_dict.keys():
                    if 'tokentype_embeddings' in key:
                        state_dict_[key.split('tokentype_embeddings.')[1]] = state_dict[key]
            if len(state_dict_.keys()) > 0:
                self.tokentype_embeddings.load_state_dict(state_dict_, strict=strict)
            else:
                print(
                    '***WARNING*** expected tokentype embeddings in the ' 'checkpoint but could not find it',
                    flush=True,
                )


class TransformerLanguageModel(MegatronModule):
    """Transformer language model.

    Arguments:
        transformer_hparams: transformer hyperparameters
        vocab_size: vocabulary size
        max_sequence_length: maximum size of sequence. This
                             is used for positional embedding
        embedding_dropout_prob: dropout probability for embeddings
        num_tokentypes: size of the token-type embeddings. 0 value
                        will ignore this embedding
    """

    def __init__(
        self,
        init_method,
        output_layer_init_method,
        encoder_attn_mask_type,
        vocab_size,
        max_position_embeddings,
        hidden_size,
        ffn_hidden_size,
        num_layers,
        num_tokentypes,
        num_attention_heads,
        apply_query_key_layer_scaling=True,
        kv_channels=None,
        add_decoder=False,
        decoder_attn_mask_type=AttnMaskType.causal,
        add_pooler=False,
        pre_process=True,
        post_process=True,
        use_cpu_initialization=False,
        hidden_dropout=0.1,
        attention_dropout=0.1,
        ffn_dropout=0.0,
        precision=16,
        fp32_residual_connection=False,
        activations_checkpoint_method=None,
        activations_checkpoint_num_layers=1,
        normalization='layernorm',
        layernorm_epsilon=1e-5,
        bias_activation_fusion=True,
        bias_dropout_add_fusion=True,
        bias=True,
        masked_softmax_fusion=True,
        activation='gelu',
        headscale=False,
        transformer_block_type='pre_ln',
        normalize_attention_scores=True,
        position_embedding_type='learned_absolute',
        rotary_percentage=1.0,
        multi_query_attention=False,
        share_embeddings_and_output_weights=True,
        gradient_accumulation_fusion=False,
        persist_layer_norm=False,
        openai_gelu=False,
        onnx_safe=False,
        megatron_legacy=False,
        activations_checkpoint_granularity=None,
        activations_checkpoint_layers_per_pipeline=None,
        sequence_parallel=False,
        transformer_engine=False,
        fp8=False,
        fp8_e4m3=False,
        fp8_hybrid=False,
        fp8_margin=0,
        fp8_interval=1,
        fp8_amax_history_len=1,
        fp8_amax_compute_algo='most_recent',
        reduce_amax=True,
        use_emha=False,
    ):
        super(TransformerLanguageModel, self).__init__(share_token_embeddings=share_embeddings_and_output_weights)

        self.pre_process = pre_process
        self.post_process = post_process
        self.hidden_size = hidden_size
        self.num_layers = num_layers
        self.vocab_size = vocab_size
        self.max_position_embeddings = max_position_embeddings
        self.num_tokentypes = num_tokentypes
        self.init_method = init_method
        self.encoder_attn_mask_type = encoder_attn_mask_type
        self.add_decoder = add_decoder
        self.decoder_attn_mask_type = decoder_attn_mask_type
        self.add_pooler = add_pooler
        self.hidden_dropout = hidden_dropout
        self.output_layer_init_method = output_layer_init_method
        self.position_embedding_type = position_embedding_type
        self.share_embeddings_and_output_weights = share_embeddings_and_output_weights
        self.sequence_parallel = sequence_parallel

        if kv_channels is None:

            assert (
                hidden_size % num_attention_heads == 0
            ), 'hidden_size must be divisible by num_attention_heads if kv_channels is None'
            kv_channels = hidden_size // num_attention_heads

        # Embeddings.
        if self.pre_process:
            self.embedding = Embedding(
                hidden_size=self.hidden_size,
                vocab_size=self.vocab_size,
                max_sequence_length=self.max_position_embeddings,
                init_method=self.init_method,
                num_tokentypes=self.num_tokentypes,
                use_cpu_initialization=use_cpu_initialization,
                embedding_dropout_prob=self.hidden_dropout,
                sequence_parallel=sequence_parallel,
                position_embedding_type=position_embedding_type,
                fp32_residual_connection=fp32_residual_connection,
            )
            self._embedding_key = 'embedding'

        if position_embedding_type == 'rope':
            rotary_dim = self.hidden_size // num_attention_heads if kv_channels is None else kv_channels
            assert 0 < rotary_percentage <= 1
            if rotary_percentage < 1:
                rotary_dim = int(rotary_dim * rotary_percentage)
            self.rotary_pos_emb = RotaryEmbedding(rotary_dim)

        elif position_embedding_type == 'alibi':
            # TODO: If this is used for encoder-decodemax_position_embeddingsr model, implement proper logic and following
            # addition for decoder. Currently it is only used for decoder model only. 
            # Encoder-decoder model, such as T5 is implemented in token_level_encoder_decoder.py
            self.encoder_relative_position_embedding = ALiBiRelativePositionEmbedding(
                bidirectional=False,
                num_attention_heads=num_attention_heads,
                layer_type=LayerType.encoder,
                num_attention_heads_alibi=None,
                max_seq_len=max_position_embeddings,
            )

        elif position_embedding_type == 'kerple':
            self.encoder_relative_position_embedding = get_kerple_log_params(
                num_attention_heads=num_attention_heads,
                precision=precision
            )

        # Transformer.
        self.encoder = ParallelTransformer(
            init_method=self.init_method,
            output_layer_init_method=self.output_layer_init_method,
            num_layers=self.num_layers,
            hidden_size=self.hidden_size,
            num_attention_heads=num_attention_heads,
            apply_query_key_layer_scaling=apply_query_key_layer_scaling,
            kv_channels=kv_channels,
            ffn_hidden_size=ffn_hidden_size,
            self_attn_mask_type=self.encoder_attn_mask_type,
            pre_process=self.pre_process,
            post_process=self.post_process,
            precision=precision,
            fp32_residual_connection=fp32_residual_connection,
            activations_checkpoint_method=activations_checkpoint_method,
            activations_checkpoint_num_layers=activations_checkpoint_num_layers,
            normalization=normalization,
            layernorm_epsilon=layernorm_epsilon,
            hidden_dropout=hidden_dropout,
            attention_dropout=attention_dropout,
            ffn_dropout=ffn_dropout,
            use_cpu_initialization=use_cpu_initialization,
            persist_layer_norm=persist_layer_norm,
            openai_gelu=openai_gelu,
            onnx_safe=onnx_safe,
            bias=bias,
            bias_activation_fusion=bias_activation_fusion,
            bias_dropout_add_fusion=bias_dropout_add_fusion,
            masked_softmax_fusion=masked_softmax_fusion,
            activation=activation,
            headscale=headscale,
            transformer_block_type=transformer_block_type,
            normalize_attention_scores=normalize_attention_scores,
            multi_query_attention=multi_query_attention,
            gradient_accumulation_fusion=gradient_accumulation_fusion,
            megatron_legacy=megatron_legacy,
            sequence_parallel=sequence_parallel,
            activations_checkpoint_granularity=activations_checkpoint_granularity,
            activations_checkpoint_layers_per_pipeline=activations_checkpoint_layers_per_pipeline,
            transformer_engine=transformer_engine,
            fp8=fp8,
            fp8_e4m3=fp8_e4m3,
            fp8_hybrid=fp8_hybrid,
            fp8_margin=fp8_margin,
            fp8_interval=fp8_interval,
            fp8_amax_history_len=fp8_amax_history_len,
            fp8_amax_compute_algo=fp8_amax_compute_algo,
            reduce_amax=reduce_amax,
            use_emha=use_emha,
            position_embedding_type=position_embedding_type,
        )
        self._encoder_key = 'encoder'

        # Decoder
        if self.add_decoder:
            self.decoder = ParallelTransformer(
                layer_type=LayerType.decoder,
                self_attn_mask_type=self.decoder_attn_mask_type,
                init_method=self.init_method,
                output_layer_init_method=self.output_layer_init_method,
                num_layers=self.num_layers,
                hidden_size=self.hidden_size,
                num_attention_heads=num_attention_heads,
                apply_query_key_layer_scaling=apply_query_key_layer_scaling,
                kv_channels=kv_channels,
                ffn_hidden_size=ffn_hidden_size,
                pre_process=self.pre_process,
                post_process=self.post_process,
                precision=precision,
                fp32_residual_connection=fp32_residual_connection,
                activations_checkpoint_method=activations_checkpoint_method,
                activations_checkpoint_num_layers=activations_checkpoint_num_layers,
                normalization=normalization,
                layernorm_epsilon=layernorm_epsilon,
                hidden_dropout=hidden_dropout,
                attention_dropout=attention_dropout,
                use_cpu_initialization=use_cpu_initialization,
                bias_activation_fusion=bias_activation_fusion,
                bias_dropout_add_fusion=bias_dropout_add_fusion,
                masked_softmax_fusion=masked_softmax_fusion,
                gradient_accumulation_fusion=gradient_accumulation_fusion,
                persist_layer_norm=persist_layer_norm,
                openai_gelu=openai_gelu,
                onnx_safe=onnx_safe,
                megatron_legacy=megatron_legacy,
                sequence_parallel=sequence_parallel,
                activations_checkpoint_granularity=activations_checkpoint_granularity,
                activations_checkpoint_layers_per_pipeline=activations_checkpoint_layers_per_pipeline,
                transformer_engine=transformer_engine,
                position_embedding_type=position_embedding_type,
            )
            self._decoder_key = 'decoder'

        if self.post_process:
            # Pooler.
            if self.add_pooler:
                self.pooler = Pooler(self.hidden_size, self.init_method, sequence_parallel=sequence_parallel)
                self._pooler_key = 'pooler'

            if not self.share_embeddings_and_output_weights:
                self.output_layer = tensor_parallel.ColumnParallelLinear(
                    self.hidden_size,
                    self.vocab_size,
                    bias=False,  # Setting bias to False always to keep it consistent with embedding tying that also does not have a bias.
                    init_method=self.init_method,
                )
                self._output_layer_key = 'output_layer'

    def set_input_tensor(self, input_tensor):
        """ See megatron.model.transformer.set_input_tensor()"""
        # This is usually handled in schedules.py but some inference code still
        # gives us non-lists or None
        if not isinstance(input_tensor, list):
            input_tensor = [input_tensor]

        self.encoder.set_input_tensor(input_tensor[0])

    def forward(
        self,
        enc_input_ids,
        enc_position_ids,
        enc_attn_mask,
        dec_input_ids=None,
        dec_position_ids=None,
        dec_attn_mask=None,
        enc_dec_attn_mask=None,
        token_type_ids=None,
        layer_past=None,
        get_key_value=False,
        pooling_sequence_index=0,
        enc_hidden_states=None,
        output_enc_hidden_only=False,
        encoder_input=None,
        set_inference_key_value_memory=False,
        inference_max_sequence_len=None,
        checkpoint_activations_all_layers=None,
    ):
        # Embeddings.
        if self.pre_process and encoder_input is None:
            encoder_input = self.embedding(enc_input_ids, enc_position_ids, token_type_ids=token_type_ids)
        else:
            pass

        # enc_attn_mask: [1, 1, s, s]

        rotary_pos_emb = None
        encoder_self_attention_relative_position_bias = None
        if self.position_embedding_type == 'rope':
            if inference_max_sequence_len is not None:
                rotary_pos_emb = self.rotary_pos_emb(inference_max_sequence_len)
            elif self.encoder.input_tensor is not None:
                if self.sequence_parallel:
                    rotary_pos_emb = self.rotary_pos_emb(
                        self.encoder.input_tensor.size(0) * parallel_state.get_tensor_model_parallel_world_size()
                    )
                else:
                    rotary_pos_emb = self.rotary_pos_emb(self.encoder.input_tensor.size(0))
            else:
<<<<<<< HEAD
                rotary_pos_emb = self.rotary_pos_emb(encoder_input.size(0))
        elif self.position_embedding_type == 'alibi':
            enc_seq_length = enc_input_ids.size(1)
            encoder_self_attention_relative_position_bias = self.encoder_relative_position_embedding(
                query_seq_length=enc_seq_length, key_seq_length=enc_seq_length,
            )
        elif self.position_embedding_type == 'kerple':
            encoder_self_attention_relative_position_bias = self.encoder_relative_position_embedding
            
=======
                if self.sequence_parallel:
                    rotary_pos_emb = self.rotary_pos_emb(
                        encoder_input.size(0) * parallel_state.get_tensor_model_parallel_world_size()
                    )
                else:
                    rotary_pos_emb = self.rotary_pos_emb(encoder_input.size(0))
        else:
            rotary_pos_emb = None
>>>>>>> 76ee4c3f
        # encoder.
        if enc_hidden_states is None:
            encoder_output = self.encoder(
                encoder_input,
                enc_attn_mask,
                layer_past=layer_past,
                get_key_value=get_key_value,
                set_inference_key_value_memory=set_inference_key_value_memory,
                inference_max_sequence_len=inference_max_sequence_len,
                checkpoint_activations_all_layers=checkpoint_activations_all_layers,
                rotary_pos_emb=(rotary_pos_emb, None, None)
                if rotary_pos_emb is not None
                else None,  # This assumes that this being used as a GPT/BERT model only (no cross-attention)
                self_attention_relative_position_bias=encoder_self_attention_relative_position_bias
                if encoder_self_attention_relative_position_bias is not None else None
            )
        else:
            encoder_output = enc_hidden_states.to(encoder_input.dtype)

        if self.post_process:
            if self.add_pooler:
                pooled_output = self.pooler(encoder_output, pooling_sequence_index)

        # output_enc_hidden_only refers to when we just need the encoder's
        # output. For example, it is helpful to compute
        # similarity between two sequences by average pooling
        if not self.add_decoder or output_enc_hidden_only:
            if self.add_pooler and self.post_process:
                return encoder_output, pooled_output
            else:
                return encoder_output

        # Decoder Embedding
        dec_embedding_output = self.embedding(dec_input_ids, dec_position_ids)
        # decoder
        decoder_output = self.decoder(
            dec_embedding_output,
            dec_attn_mask,
            layer_past=layer_past,
            get_key_value=get_key_value,
            encoder_output=encoder_output,
            enc_dec_attn_mask=enc_dec_attn_mask,
            set_inference_key_value_memory=set_inference_key_value_memory,
            inference_max_sequence_len=inference_max_sequence_len,
            checkpoint_activations_all_layers=checkpoint_activations_all_layers,
        )

        if self.add_pooler and self.post_process:
            return decoder_output, encoder_output, pooled_output
        else:
            return decoder_output, encoder_output

    def state_dict_for_save_checkpoint(self, destination=None, prefix='', keep_vars=False):
        """For easy load."""

        state_dict_ = {}
        if self.pre_process:
            state_dict_[self._embedding_key] = self.embedding.state_dict_for_save_checkpoint(
                destination, prefix, keep_vars
            )

        state_dict_[self._encoder_key] = self.encoder.state_dict_for_save_checkpoint(destination, prefix, keep_vars)
        if self.post_process:
            if self.add_pooler:
                state_dict_[self._pooler_key] = self.pooler.state_dict_for_save_checkpoint(
                    destination, prefix, keep_vars
                )
        if self.add_decoder:
            state_dict_[self._decoder_key] = self.decoder.state_dict_for_save_checkpoint(
                destination, prefix, keep_vars
            )

        return state_dict_

    def load_state_dict(self, state_dict, strict=True):
        """Customized load."""

        # Embedding.
        if self.pre_process:
            if self._embedding_key in state_dict:
                state_dict_ = state_dict[self._embedding_key]
            else:
                # for backward compatibility.
                state_dict_ = {}
                for key in state_dict.keys():
                    if '_embeddings' in key:
                        state_dict_[key] = state_dict[key]
            self.embedding.load_state_dict(state_dict_, strict=strict)

        # Encoder.
        if self._encoder_key in state_dict:
            state_dict_ = state_dict[self._encoder_key]

        # for backward compatibility.
        elif 'transformer' in state_dict:
            state_dict_ = state_dict['transformer']
        else:
            # for backward compatibility.
            state_dict_ = {}
            for key in state_dict.keys():
                if 'transformer.' in key:
                    state_dict_[key.split('transformer.')[1]] = state_dict[key]

        # for backward compatibility.
        state_dict_self_attention = {}
        for key in state_dict_.keys():
            if '.attention.' in key:
                state_dict_self_attention[key.replace(".attention.", ".self_attention.")] = state_dict_[key]
            else:
                state_dict_self_attention[key] = state_dict_[key]
        state_dict_ = state_dict_self_attention

        self.encoder.load_state_dict(state_dict_, strict=strict)

        if self.post_process:
            # pooler
            if self.add_pooler:
                assert 'pooler' in state_dict, 'could not find data for pooler in the checkpoint'
                self.pooler.load_state_dict(state_dict[self._pooler_key], strict=strict)
        # decoder
        if self.add_decoder:
            assert 'decoder' in state_dict, 'could not find data for pooler in the checkpoint'
            self.decoder.load_state_dict(state_dict[self._decoder_key], strict=strict)<|MERGE_RESOLUTION|>--- conflicted
+++ resolved
@@ -714,26 +714,20 @@
                 else:
                     rotary_pos_emb = self.rotary_pos_emb(self.encoder.input_tensor.size(0))
             else:
-<<<<<<< HEAD
-                rotary_pos_emb = self.rotary_pos_emb(encoder_input.size(0))
-        elif self.position_embedding_type == 'alibi':
-            enc_seq_length = enc_input_ids.size(1)
-            encoder_self_attention_relative_position_bias = self.encoder_relative_position_embedding(
-                query_seq_length=enc_seq_length, key_seq_length=enc_seq_length,
-            )
-        elif self.position_embedding_type == 'kerple':
-            encoder_self_attention_relative_position_bias = self.encoder_relative_position_embedding
-            
-=======
                 if self.sequence_parallel:
                     rotary_pos_emb = self.rotary_pos_emb(
                         encoder_input.size(0) * parallel_state.get_tensor_model_parallel_world_size()
                     )
                 else:
                     rotary_pos_emb = self.rotary_pos_emb(encoder_input.size(0))
-        else:
-            rotary_pos_emb = None
->>>>>>> 76ee4c3f
+        elif self.position_embedding_type == 'alibi':
+            enc_seq_length = enc_input_ids.size(1)
+            encoder_self_attention_relative_position_bias = self.encoder_relative_position_embedding(
+                query_seq_length=enc_seq_length, key_seq_length=enc_seq_length,
+            )
+        elif self.position_embedding_type == 'kerple':
+            encoder_self_attention_relative_position_bias = self.encoder_relative_position_embedding
+            
         # encoder.
         if enc_hidden_states is None:
             encoder_output = self.encoder(

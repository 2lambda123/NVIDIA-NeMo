--- conflicted
+++ resolved
@@ -221,22 +221,6 @@
     else:
         _multiscale_args_dict = multiscale_args_dict
 
-<<<<<<< HEAD
-    for scale_idx in sorted(_multiscale_args_dict['scale_dict'].keys()):
-        embeddings, time_stamps = multiscale_embeddings_and_timestamps[scale_idx]
-        for uniq_id in embeddings.keys():
-            embs_and_timestamps[uniq_id]['multiscale_weights'] = (
-                torch.tensor(_multiscale_args_dict['multiscale_weights']).unsqueeze(0).half()
-            )
-            try:
-                assert len(embeddings[uniq_id]) == len(time_stamps[uniq_id])
-            except:
-                import ipdb; ipdb.set_trace()
-            embs_and_timestamps[uniq_id]['scale_dict'][scale_idx] = {
-                'embeddings': embeddings[uniq_id],
-                'time_stamps': time_stamps[uniq_id],
-            }
-=======
     embeddings, timestamps = multiscale_embeddings_and_timestamps[0]
     for uniq_id in embeddings.keys():
         embeddings_list, time_stamps_list, segment_index_list = [], [], []
@@ -255,7 +239,6 @@
         embs_and_timestamps[uniq_id]['embeddings'] = torch.cat(embeddings_list, dim=0)
         embs_and_timestamps[uniq_id]['timestamps'] = torch.cat(time_stamps_list, dim=0)
         embs_and_timestamps[uniq_id]['multiscale_segment_counts'] = torch.tensor(segment_index_list)
->>>>>>> 8a9849e0
 
     return embs_and_timestamps
 
@@ -813,11 +796,7 @@
     return round(float(x / pow(10, decimals)), int(decimals))
 
 
-<<<<<<< HEAD
-def getMergedRanges(label_list_A: List, label_list_B: List, int_comp: int = 0, deci: int = 3) -> List:
-=======
 def getMergedRanges(label_list_A: List, label_list_B: List, decimals: int = 3) -> List:
->>>>>>> 8a9849e0
     """
     Calculate the merged ranges between label_list_A and label_list_B.
 
@@ -836,17 +815,10 @@
     elif label_list_A != [] and label_list_B == []:
         return label_list_A
     else:
-<<<<<<< HEAD
-        label_list_A = [[fl2int(x[0] + int_comp, deci), fl2int(x[1], deci)] for x in label_list_A]
-        label_list_B = [[fl2int(x[0] + int_comp, deci), fl2int(x[1], deci)] for x in label_list_B]
-        combined = combine_int_overlaps(label_list_A + label_list_B)
-        return [[int2fl(x[0] - int_comp, deci), int2fl(x[1], deci)] for x in combined]
-=======
         label_list_A = [[fl2int(x[0] + 1, decimals), fl2int(x[1], decimals)] for x in label_list_A]
         label_list_B = [[fl2int(x[0] + 1, decimals), fl2int(x[1], decimals)] for x in label_list_B]
         combined = combine_int_overlaps(label_list_A + label_list_B)
         return [[int2fl(x[0] - 1, decimals), int2fl(x[1], decimals)] for x in combined]
->>>>>>> 8a9849e0
 
 
 def getSubRangeList(target_range, source_range_list) -> List:
